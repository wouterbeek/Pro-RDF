--- conflicted
+++ resolved
@@ -129,13 +129,8 @@
 
 %! rdf_literal_value2(+Literal:compound, -Value) is det.
 
-<<<<<<< HEAD
-rdf_literal_value(Literal, Value):-
+rdf_literal_value2(Literal, Value):-
   rdf_literal(Literal, LexicalForm, Datatype, _),
-=======
-rdf_literal_value2(Literal, Value):-
-  rdf_literal(Literal, LexicalForm, Datatype, LanguageTag),
->>>>>>> d28ed8a1
   (   rdf_equal(rdf:langString, Datatype)
   ->  Value = LexicalForm
   ;   xsd_lexical_map(Datatype, LexicalForm, Value)
