:- module(
  q_stmt,
  [
  % RDF
    q/4,                   % +M, ?S, ?P, ?O
    q/5,                   % +M, ?S, ?P, ?O, ?G
    q/6,                   % +M, ?S, ?P, ?O, ?G, ?D
    q_deref/2,             % +Iri, -Quad
    q_derefs/2,            % +Iri, -Quads
    q_derefs/3,            % +Iri, -POs, -SPs
    q_derefs/4,            % +Iri, -POs, -SPs, -Rest
    q_instance/4,          % +M, ?I, ?C, ?G
    q_is_def_quad/1,       % @Term
    q_is_ground_quad/1,    % @Term
    q_is_ground_triple/1,  % @Term
    q_is_quad/1,           % @Term
    q_is_triple/1,         % @Term
    q_lts/4,               % +M, ?S, ?P, ?Lit
    q_lts/5,               % +M, ?S, ?P, ?Lit, ?G
    q_lts/6,               % +M, ?S, ?P, +LRange, ?Lit, -G
    q_quad/2,              % +M, -Quad
    q_quad/3,              % +M, ?G, -Quad
    q_quad/4,              % +M, ?S, ?G, -Quad
    q_quad/5,              % +M, ?S, ?P, ?O, -Quad
    q_quad/6,              % +M, ?S, ?P, ?O, ?G, -Quad
    q_quad_datatype/2,     % +Quad, -D
    q_quad_graph/2,        % +Quad, -G
    q_quad_graph_triple/3, % ?Quad, ?G, ?Triple
    q_quad_iri/2,          % +Quad, -Iri
    q_quad_object/2,       % +Quad, -O
    q_quad_predicate/2,    % +Quad, -P
    q_quad_subject/2,      % +Quad, -S
    q_quad_term/2,         % +Quad, -Term
    q_quad_terms/5,        % ?Quad, ?S, ?P, ?O, ?G
    q_quad_triple/2,       % ?Quad, ?Triple
    q_quads/2,             % +M, -Quads
    q_quads/3,             % +M, ?G, -Quads
    q_quads/4,             % +M, ?S, ?G, -Quads
    q_quads/5,             % +M, ?S, ?P, ?O, -Quads
    q_quads/6,             % +M, ?S, ?P, ?O, ?G, -Quads
    q_reification/4,       % +M, ?S, ?P, ?O
    q_reification/5,       % +M, ?S, ?P, ?O, ?G
    q_reification/6,       % +M, ?S, ?P, ?O, ?G, -Stmt
    q_triple/2,            % +M, -Triple
    q_triple/3,            % +M, ?G, -Triple
    q_triple/4,            % +M, ?S, ?G, -Triple
    q_triple/5,            % +M, ?S, ?P, ?O, -Triple
    q_triple/6,            % +M, ?S, ?P, ?O, ?G, -Triple
    q_triple_datatype/2,   % +Triple, -D
    q_triple_iri/2,        % +Triple, -Iri
    q_triple_object/2,     % +Triple, -O
    q_triple_predicate/2,  % +Triple, -P
    q_triple_subject/2,    % +Triple, -S
    q_triple_term/2,       % +Triple, -Term
    q_triple_terms/4,      % ?Triple, ?S, ?P, ?O
    q_triples/2,           % +M, -Triples
    q_triples/3,           % +M, ?G, -Triples
    q_triples/4,           % +M, ?S, ?G, -Triples
    q_triples/5,           % +M, ?S, ?P, ?O, -Triples
    q_triples/6,           % +M, ?S, ?P, ?O, ?G, -Triples
  % RDFS
    q_domain/4,            % +M, ?P, ?C, ?G
    q_pref_label/3,        % +M, ?S, ?Lit
    q_pref_label/4,        % +M, ?S, ?Lit, ?G
    q_pref_lex/4,          % +M, ?S, ?P, ?Lex
    q_pref_lex/5,          % +M, ?S, ?P, ?Lex, ?G
    q_pref_string/4,       % +M, ?S, ?P, ?Lit
    q_pref_string/5,       % +M, ?S, ?P, ?Lit, ?G
    q_range/4,             % +M, ?P, ?C, ?G
    q_subclass/4,          % +M, ?C, ?D, ?G
  % OWL
    q_identity/4,          % +M, ?I, ?J, ?G
  % Domain-specific
    q_image/4              % +M, ?S, -Img, ?G
  ]
).

/** <module> Quine statements API

Enumerate statements from different back-ends.

Perform basic RDF statement manipulations: statement ↔ terms

@author Wouter Beek
@version 2016/06-2016/08
*/

:- use_module(library(aggregate)).
:- use_module(library(debug)).
:- use_module(library(hdt/hdt_ext)).
:- use_module(library(http/http_io)).
:- use_module(library(lists)).
:- use_module(library(nb_set)).
:- use_module(library(nlp/nlp_lang)).
:- use_module(library(q/q_dataset)).
:- use_module(library(q/q_term)).
:- use_module(library(q/qb)).
:- use_module(library(rdf/rdf__io)).
:- use_module(library(semweb/rdf11)).
:- use_module(library(uuid)).
:- use_module(library(yall)).

:- qb_alias(dbo, 'http://dbpedia.org/ontology/').
:- qb_alias(dctype, 'http://purl.org/dc/dcmitype/').

:- rdf_meta
   q(?, r, r, o),
   q(?, r, r, o, r),
   q(?, r, r, o, r, r),
   q_deref(r, -),
   q_derefs(r, -),
   q_derefs(r, -, -),
   q_derefs(r, -, -, -),
   q_domain(?, r, r, r),
   q_identity(?, r, r, r),
   q_image(?, r, -, r),
   q_instance(?, r, r, r),
   q_lts(?, r, r, -),
   q_lts(?, r, r, r, -),
   q_lts(?, r, r, +, r, -),
   q_pref_label(?, r, -),
   q_pref_label(?, r, r, -),
   q_pref_lex(?, r, r, -),
   q_pref_lex(?, r, r, r, -),
   q_pref_string(?, r, r, -),
   q_pref_string(?, r, r, r, -),
   q_quad(?, r, -),
   q_quad(?, r, r, -),
   q_quad(?, r, r, o, -),
   q_quad(?, r, r, o, r, -),
   q_quad_datatype(t, r),
   q_quad_graph(t, r),
   q_quad_graph_triple(t, r, t),
   q_quad_iri(t, r),
   q_quad_object(t, o),
   q_quad_predicate(t, r),
   q_quad_subject(t, r),
   q_quad_term(t, o),
   q_quad_terms(t, r, r, o, r),
   q_quad_triple(t, t),
   q_quads(?, r, -),
   q_quads(?, r, r, -),
   q_quads(?, r, r, o, -),
   q_quads(?, r, r, o, r, -),
   q_range(?, r, r, r),
   q_reification(?, r, r, o),
   q_reification(?, r, r, o, r),
   q_reification(?, r, r, o, r, r),
   q_subclass(?, r, r, r),
   q_triple(?, r, -),
   q_triple(?, r, r, -),
   q_triple(?, r, r, o, -),
   q_triple(?, r, r, o, r, -),
   q_triple_datatype(t, r),
   q_triple_iri(t, r),
   q_triple_object(t, o),
   q_triple_predicate(t, r),
   q_triple_subject(t, r),
   q_triple_term(t, o),
   q_triple_terms(t, r, r, o),
   q_triples(?, r, -),
   q_triples(?, r, r, -),
   q_triples(?, r, r, o, -),
   q_triples(?, r, r, o, r, -).





%! q(+M, ?S, ?P, ?O) is nondet.
%! q(+M, ?S, ?P, ?O, ?G) is nondet.
%! q(+M, ?S, ?P, ?O, ?G, ?D) is nondet.

q(triples(Triples), S, P, O) :- !,
  member(rdf(S,P,O), Triples).
q(M, S, P, O) :-
  q(M, S, P, O, _).


<<<<<<< HEAD
q(hdt, S, P, O, G) :- !,
=======
q(hdt, S, P, O, G) :-
>>>>>>> d97c3c61
  hdt(S, P, O, G).
q(hdt0, S, P, O, Hdt) :- !,
  hdt0(S, P, O, Hdt).
<<<<<<< HEAD
q(quads(Quads), S, P, O, G) :- !,
  member(rdf(S,P,O,G), Quads).
q(rdf, S, P, O, G) :-
=======
q(trp, S, P, O, G) :-
>>>>>>> d97c3c61
  rdf11:rdf(S, P, O, G).


q(M, S, P, O, G, D) :-
  (nonvar(G) ; nonvar(D)), !,
  ignore(q_dataset_graph(D, G)),
  q(M, S, P, O, G).
q(M, S, P, O, G, D) :-
  q(M, S, P, O, G),
  ignore(q_dataset_graph(D, G)).



%! q_deref(+Iri, -Quad) is nondet.

q_deref(Iri1, Quad) :-
  empty_nb_set(Set),
  q_deref0(Set, Iri1, Quad).


q_deref0(Set, Iri1, Quad) :-
  rdf_equal(owl:sameAs, P0),
  \+ blacklisted(Iri1),
  debug(q_stmt(q_deref), "Dereferencing ~a", [Iri1]),
  http_fail_on_exception(rdf_load_quads(Iri1, Quads, [timeout(2)])),
  add_nb_set(Iri1, Set),
  member(Quad0, Quads),
  (   Quad = Quad0
  ;   (Quad0 = rdf(Iri1,P0,Iri2,_) ; Quad0 = rdf(Iri2,P0,Iri1,_)),
      add_nb_set(Iri2, Set, true),
      q_deref0(Set, Iri2, Quad)
  ).



%! q_derefs(+Iri, -Quads) is det.
%! q_derefs(+Iri, -POs, -SPs) is det.
%! q_derefs(+Iri, -POs, -SPs, -Rest) is det.

q_derefs(Iri, Quads) :-
  q_derefs(Iri, POs, SPs),
  append(POs, SPs, Quads).


q_derefs(Iri, POs, SPs) :-
  q_derefs(Iri, POs, SPs, _).


q_derefs(Iri, POs, SPs, Rest) :-
  q_derefs0(Iri, Quads0, Iris),
  partition(q_deref_category0(Iris), Quads0, POs, Rest, SPs).


q_derefs0(Iri, Quads, Iris) :-
  empty_nb_set(Set),
  aggregate_all(set(Quad), q_deref0(Set, Iri, Quad), Quads),
  nb_set_to_list(Set, Iris).


q_deref_category0(Iris, rdf(S,_,_,_), <) :-
  memberchk(S, Iris), !.
q_deref_category0(Iris, rdf(_,_,O,_), >) :-
  memberchk(O, Iris), !.
q_deref_category0(_, _, =).



%! q_domain(+M, ?P, ?C, ?G) is nondet.

q_domain(M, P, C, G) :-
  q(M, P, rdfs:domain, C, G).



%! q_identity(+M, ?I, ?J, ?G) is nondet.

q_identity(M, I, J, G) :-
  q(M, I, owl:sameAs, J, G).



%! q_image(+M, ?S, -Img, ?G) is nondet.

q_image(M, S, Img, G) :-
  q(M, S, dbo:thumbnail, Img^^xsd:anyURI, G).
q_image(M, S, Img, G) :-
  q(M, S, foaf:depiction, Img^^xsd:anyURI, G).
q_image(M, S, Img, G) :-
  q(M, S, _, Img, G),
  q_instance(M, Img, dctype:'Image', G).



%! q_instance(+M, ?I, ?C, ?G) is nondet.

q_instance(M, I, C, G) :-
  q(M, I, rdf:type, C, G).



%! q_is_def_quad(@Term) is semidet.
%
% Succeeds if Term is a quadruple with default graph.

q_is_def_quad(rdf(_,_,_,G)) :-
  rdf_default_graph(G).



%! q_is_ground_quad(@Term) is semidet.
%
% Succeeds if the given triple is ground, i.e., contains no blank
% node.

q_is_ground_quad(rdf(S,P,O,_)) :-
  q_is_ground_triple(rdf(S,P,O)).



%! q_is_ground_triple(@Term) is semidet.
%
% Succeeds if the given triple is ground, i.e., contains no blank
% node.

q_is_ground_triple(rdf(S,_,O)) :-
  \+ q_is_bnode(S),
  \+ q_is_bnode(O).



%! q_is_quad(@Term) is semidet.

q_is_quad(rdf(_,_,_,_)).



%! q_is_triple(@Term) is semidet.

q_is_triple(rdf(_,_,_)).



%! q_lts(+M, ?S, ?P, -Lit) is nondet.
%! q_lts(+M, ?S, ?P, -Lit, ?G) is nondet.
%! q_lts(+M, ?S, ?P, +LRange, -Lit, ?G) is nondet.
%
% Matches RDF statements whose object term is a language-tagged string
% that mathes the given language priory list.  Notice that results for
% each of the prioritized languages are given in arbitrary order.

q_lts(M, S, P, Lit) :-
  q_lts(M, S, P, Lit, _).


q_lts(M, S, P, Lit, G) :-
  current_lrange(LRange),
  q_lts(M, S, P, LRange, Lit, G).


q_lts(M, S, P, LRange, Lit, G) :-
  q(M, S, P, V@LTag, G),
  basic_filtering(LRange, LTag),
  Lit = V@LTag.



%! q_pref_label(+M, ?S, ?Lit) is nondet.
%! q_pref_label(+M, ?S, ?Lit, ?G) is nondet.

q_pref_label(M, S, Lit) :-
  q_pref_label(M, S, Lit, _).


q_pref_label(M, S, Lit, G) :-
  q_pref_string(M, S, rdfs:label, Lit, G).



%! q_pref_lex(+M, ?S, ?P, -Lex) is nondet.
%! q_pref_lex(+M, ?S, ?P, -Lex, ?G) is nondet.
%
% Like q_pref_string/[4,5], but returns only the lexical form.

q_pref_lex(M, S, P, Lex) :-
  q_pref_lex(M, S, P, Lex, _).


q_pref_lex(M, S, P, Lex, G) :-
  q_pref_string(M, S, P, Lit, G),
  q_literal_lex(Lit, Lex).



%! q_pref_string(+M, ?S, ?P, ?Lit) is nondet.
%! q_pref_string(+M, ?S, ?P, ?Lit, ?G) is nondet.
%
% Returns, in this exact order:
%
%   1. The language-tagged strings that match the given language
%   priority list; returning results for higher priority language
%   earlier.
%
%   2. The language-tagged strings that do not match the given
%   language priority list.
%
%   3. XSD strings.

q_pref_string(M, S, P, Lit) :-
  q_pref_string(M, S, P, Lit, _).


q_pref_string(M, S, P, Lit, G) :-
  current_lrange(LRange),
  q_pref_string(M, S, P, LRange, Lit, G).


% Matching language-tagged strings.
q_pref_string(M, S, P, LRange, Lit, G) :-
  q_lts(M, S, P, LRange, Lit, G).
% Non-matching language-tagged strings.
q_pref_string(M, S, P, LRange, Lit, G) :-
  q(M, S, P, V@LTag, G),
  % Avoid duplicates.
  \+ basic_filtering(LRange, LTag),
  Lit = V@LTag.
% Plain XSD strings.
q_pref_string(M, S, P, _, V^^D, G) :-
  % @bug RDF prefix expansion does not work here.
  rdf_equal(D, xsd:string),
  q(M, S, P, V^^D, G).



%! q_quad(+M, -Quad) is nondet.
%! q_quad(+M, ?G, -Quad) is nondet.
%! q_quad(+M, ?S, ?G, -Quad) is nondet.
%! q_quad(+M, ?S, ?P, ?O, -Quad) is nondet.
%! q_quad(+M, ?S, ?P, ?O, ?G, -Quad) is nondet.

q_quad(M, Quad) :-
  q_quad(M, _, Quad).


q_quad(M, G, Quad) :-
  q_quad(M, _, _, _, G, Quad).


q_quad(M, S, G, Quad) :-
  q_quad(M, S, _, _, G, Quad).


q_quad(M, S, P, O, Quad) :-
  q_quad(M, S, P, O, _, Quad).


q_quad(M, S, P, O, G, Quad) :-
  q(M, S, P, O, G),
  Quad = rdf(S, P, O, G).



%! q_quad_datatype(+Quad, -D) is det.

q_quad_datatype(rdf(_,_,O,_), D) :-
  q_literal_datatype(O, D).



%! q_quad_graph(+Quad, -G) is det.

q_quad_graph(rdf(_,_,_,G), G).



%! q_quad_graph_triple(+Quad, -G, -Triple) is det.
%! q_quad_graph_triple(-Quad, +G, +Triple) is det.

q_quad_graph_triple(rdf(S,P,O,G), G, rdf(S,P,O)).



%! q_quad_iri(+Quad, -Iri) is multi.

q_quad_iri(Quad, Iri) :-
  q_quad_term(Quad, Iri),
  q_is_iri(Iri).



%! q_quad_object(+Quad, -O) is det.

q_quad_object(rdf(_,_,O,_), O).



%! q_quad_predicate(+Quad, -P) is det.

q_quad_predicate(rdf(_,P,_,_), P).



%! q_quad_subject(+Quad, -S) is det.

q_quad_subject(rdf(S,_,_,_), S).



%! q_quad_term(+Quad, -Term) is multi.

q_quad_term(rdf(S,_,_,_), S).
q_quad_term(rdf(_,P,_,_), P).
q_quad_term(rdf(_,_,O,_), O).
q_quad_term(rdf(_,_,_,G), G).



%! q_quad_terms(?Quad, ?S, ?P, ?O, ?G) is det.

q_quad_terms(rdf(S,P,O,G), S, P, O, G).



%! q_quad_triple(+Quad, -Triple) is det.

q_quad_triple(rdf(S,P,O,_), rdf(S,P,O)).



%! q_quads(+M, -Quads) is nondet.
%! q_quads(+M, ?G, -Quads) is nondet.
%! q_quads(+M, ?S, ?G, -Quads) is nondet.
%! q_quads(+M, ?S, ?P, ?O, -Quads) is nondet.
%! q_quads(+M, ?S, ?P, ?O, ?G, -Quads) is nondet.

q_quads(M, Quads) :-
  q_quads(M, _, Quads).


q_quads(M, G, Quads) :-
  q_quads(M, _, _, _, G, Quads).


q_quads(M, S, G, Quads) :-
  q_quads(M, S, _, _, G, Quads).


q_quads(M, S, P, O, Quads) :-
  q_quads(M, S, P, O, _, Quads).


q_quads(M, S, P, O, G, Quads) :-
  aggregate_all(set(Quad), q_quad(M, S, P, O, G, Quad), Quads).



%! q_range(+M, ?P, ?C, ?G) is nondet.

q_range(M, P, C, G) :-
  q(M, P, rdfs:range, C, G).



%! q_reification(+M, ?S, ?P, ?O) is nondet.
%! q_reification(+M, ?S, ?P, ?O, ?G) is nondet.
%! q_reification(+M, ?S, ?P, ?O, ?G, -Stmt) is nondet.

q_reification(M, S, P, O) :-
  q_reification(M, S, P, O, _).


q_reification(M, S, P, O, G) :-
  q_reification(M, S, P, O, G, _).


q_reification(M, S, P, O, G, Stmt) :-
  q(M, Stmt, rdf:subject, S, G),
  q(M, Stmt, rdf:predicate, P, G),
  q(M, Stmt, rdf:object, O, G).



%! q_subclass(+M, ?C, ?D, ?G) is nondet.

q_subclass(M, C, D, G) :-
  q(M, C, rdfs:subClassOf, D, G).



%! q_triple(+M, ?Triple) is nondet.
%! q_triple(+M, ?G, ?Triple) is nondet.
%! q_triple(+M, ?S, ?G, ?Triple) is nondet.
%! q_triple(+M, ?S, ?P, ?O, ?Triple) is nondet.
%! q_triple(+M, ?S, ?P, ?O, ?G, ?Triple) is nondet.

q_triple(M, Triple) :-
  q_triple(M, _, Triple).


q_triple(M, G, Triple) :-
  q_triple(M, _, _, _, G, Triple).


q_triple(M, S, G, Triple) :-
  q_triple(M, S, _, _, G, Triple).


q_triple(M, S, P, O, Triple) :-
  q_triple(M, S, P, O, _, Triple).


q_triple(M, S, P, O, G, Triple) :-
  q(M, S, P, O, G),
  Triple = rdf(S, P, O).



%! q_triple_datatype(+Triple, -D) is det.

q_triple_datatype(rdf(_,_,O), D) :-
  q_literal_datatype(O, D).



%! q_triple_iri(+Triple, -Iri) is nondet.

q_triple_iri(Triple, Iri) :-
  q_triple_term(Triple, Iri),
  q_is_iri(Iri).



%! q_triple_object(+Triple, -O) is det.

q_triple_object(rdf(_,_,O,_), O).



%! q_triple_predicate(+Triple, -P) is det.

q_triple_predicate(rdf(_,P,_,_), P).



%! q_triple_subject(+Triple, -S) is det.

q_triple_subject(rdf(S,_,_,_), S).



%! q_triple_term(+Triple, -Term) is nondet.

q_triple_term(rdf(S,_,_), S).
q_triple_term(rdf(_,P,_), P).
q_triple_term(rdf(_,_,O), O).



%! q_triple_terms(?Triple, ?S, ?P, ?O) is det.

q_triple_terms(rdf(S,P,O), S, P, O).



%! q_triples(+M, -Triple) is nondet.
%! q_triples(+M, ?G, -Triple) is nondet.
%! q_triples(+M, ?S, ?G, -Triple) is nondet.
%! q_triples(+M, ?S, ?P, ?O, -Triple) is nondet.
%! q_triples(+M, ?S, ?P, ?O, ?G, -Triple) is nondet.

q_triples(M, Triples) :-
  q_triples(M, _, Triples).


q_triples(M, G, Triples) :-
  q_triples(M, _, _, _, G, Triples).


q_triples(M, S, G, Triples) :-
  q_triples(M, S, _, _, G, Triples).


q_triples(M, S, P, O, Triples) :-
  q_triples(M, S, P, O, _, Triples).


q_triples(M, S, P, O, G, Triples) :-
  aggregate_all(set(Triple), q_triple(M, S, P, O, G, Triple), Triples).





% HELPERS %

%! basic_filtering(+LPriorityList, +LTag) is semidet.
%
% Succeeds if the LanguagePriorityList matches the LanguageTag
% according to the basic filtering algorithm described in RFC 4647,
% i.e., if the former is a case-insensitive prefix of the latter,
% while also treating the `*` sign as a wildcard.
%
% @compat RFC 4647

basic_filtering(Ranges, Tag):-
  % NONDET
  member(Range, Ranges),
  atomic_list_concat(Subtags1, -, Range),
  atomic_list_concat(Subtags2, -, Tag),
  basic_filtering0(Subtags1, Subtags2), !.


basic_filtering0(_, []).
basic_filtering0([H1|T1], [H2|T2]):-
  subtag_match(H1, H2),
  basic_filtering0(T1, T2).



%! graph_file(+G, -File) is det.

graph_file(G, File) :-
  rdf_global_id(Alias:Local, G),
  directory_file_path(Alias, Local, Base),
  file_name_extension(Base, nt, File).



%! subtag_match(+RangeSubtag:atom, +Subtag:atom) is semidet.
%
% Two subtags match if either they are the same when compared
% case-insensitively or the language range's subtag is the wildcard
% `*`

subtag_match(*, _):- !.
subtag_match(X1, X2):-
  downcase_atom(X1, X),
  downcase_atom(X2, X).<|MERGE_RESOLUTION|>--- conflicted
+++ resolved
@@ -171,27 +171,15 @@
 %! q(+M, ?S, ?P, ?O, ?G) is nondet.
 %! q(+M, ?S, ?P, ?O, ?G, ?D) is nondet.
 
-q(triples(Triples), S, P, O) :- !,
-  member(rdf(S,P,O), Triples).
 q(M, S, P, O) :-
   q(M, S, P, O, _).
 
 
-<<<<<<< HEAD
 q(hdt, S, P, O, G) :- !,
-=======
-q(hdt, S, P, O, G) :-
->>>>>>> d97c3c61
   hdt(S, P, O, G).
 q(hdt0, S, P, O, Hdt) :- !,
   hdt0(S, P, O, Hdt).
-<<<<<<< HEAD
-q(quads(Quads), S, P, O, G) :- !,
-  member(rdf(S,P,O,G), Quads).
-q(rdf, S, P, O, G) :-
-=======
 q(trp, S, P, O, G) :-
->>>>>>> d97c3c61
   rdf11:rdf(S, P, O, G).
 
 
