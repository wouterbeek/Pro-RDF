:- module(
  ctriples_write_generics,
  [
    ctriples_write_begin/3, % +State:compound
                            % +BNodePrefix:iri
                            % +Options:list(nvpair)
    ctriples_write_end/2, % +State:compound
                          % +Options:list(nvpair)
    inc_number_of_triples/1, % +State:compound
    write_quad/5, % +Subject:or([bnode,iri])
                  % +Predicate:iri
                  % +Object:or([bnode,iri,literal])
                  % +Graph:atom
                  % +BNodePrefix:atom
    write_triple/4 % +Subject:or([bnode,iri])
                   % +Predicate:iri
                   % +Object:or([bnode,iri,literal])
                   % +BNodePrefix:atom
  ]
).

/** <module> C-Triples write: generics

Generic predicates for writing C-Triples.

@author Wouter Beek
@version 2014/09
*/

:- use_module(library(option)).

:- use_module(plRdf_ser(rdf_bnode_write)).



%! ctriples_write_begin(
%!   -State:compound,
%!   -BNodePrefix:iri,
%!   +Options:list(nvpair)
%! ) is det.

ctriples_write_begin(State, BNodePrefix, Options):-
  reset_bnode_admin,

  % Keep track of the number of triples written.
  State = state(0),

  % Process the option for replacing blank nodes with IRIs,
  % establishing the prefix for each blank node.
  (   option(bnode_base(Scheme-Authority-Hash), Options)
  ->  rdf_bnode_prefix(Scheme, Authority, Hash, BNodePrefix)
  ;   rdf_bnode_prefix(BNodePrefix)
  ).


%! ctriples_write_end(+State:compound, +Options:list(nvpair)) is det.

ctriples_write_end(State, Options):-
  % Statistics option: number of triples written.
  (   option(number_of_triples(TripleCount), Options)
  ->  arg(1, State, TripleCount)
  ;   true
  ).


%! inc_number_of_triples(+State:compound) is det.

inc_number_of_triples(State):-
  arg(1, State, C0),
  C1 is C0 + 1,
  nb_setarg(1, State, C1).


<<<<<<< HEAD
=======
%! rdf_bnode_prefix(-BNodePrefix:atom) is semidet.

rdf_bnode_prefix('_:').


reset_bnode_admin:-
  reset_bnode_counter,
  reset_bnode_map.


reset_bnode_counter:-
  retractall(bnode_counter(_)),
  assert(bnode_counter(0)).


reset_bnode_map:-
  retractall(bnode_map(_,_)).


>>>>>>> 288686db
%! write_quad(
%!   +Subject:or([bnode,iri]),
%!   +Predicate:iri,
%!   +Object:or([bnode,iri,literal]),
%!   +Graph:atom,
%!   +BNodePrefix:atom
%! ) is det.

write_quad(S, P, O, G, BNodePrefix):-
  write_subject(S, BNodePrefix),
  put_char(' '),
  % Predicate terms are IRIs.
  turtle:turtle_write_uri(current_output, P),
  put_char(' '),
  write_object(O, BNodePrefix),
  put_char(' '),
  % Named graphs are IRIs.
  turtle:turtle_write_uri(current_output, G),
  put_char(' '),
  put_char('.'),
  put_code(10).


%! write_triple(
%!   +Subject:or([bnode,iri]),
%!   +Predicate:iri,
%!   +Object:or([bnode,iri,literal]),
%!   +BNodePrefix:atom
%! ) is det.

write_triple(S, P, O, BNodePrefix):-
  write_subject(S, BNodePrefix),
  put_char(' '),
  % Predicate terms are IRIs.
  turtle:turtle_write_uri(current_output, P),
  put_char(' '),
  write_object(O, BNodePrefix),
  put_char(' '),
  put_char('.'),
  put_code(10).


% Object term: typed literal.
write_object(literal(type(Datatype,Value1)), _):- !,
  % XSD XML literal.
  (   rdf_equal(Datatype, rdf:'XMLLiteral')
  ->  with_output_to(atom(Value2), xml_write(Value1, [header(false)]))
  ;   Value2 = Value1
  ),
  % Convert numbers to atoms.
  (   number(Value2)
  ->  atom_number(Value3, Value2)
  ;   Value3 = Value2
  ),
  turtle:turtle_write_quoted_string(current_output, Value3),
  write('^^'),
  % Datatypes are IRIs.
  turtle:turtle_write_uri(current_output, Datatype).
% Object term: language-tagged string.
write_object(literal(lang(Language,Value)), _):- !,
  turtle:turtle_write_quoted_string(current_output, Value),
  format(current_output, '@~w', [Language]).
% Object term: string.
write_object(literal(Value), _):- !,
  turtle:turtle_write_quoted_string(current_output, Value).
% Object term: blank node
write_object(BNode, BNodePrefix):-
  rdf_is_bnode(BNode), !,
  rdf_bnode_write(BNodePrefix, BNode).
% Object term: IRI
write_object(Iri, _):-
  turtle:turtle_write_uri(current_output, Iri).


% Subject term: blank node
write_subject(BNode, BNodePrefix):-
  rdf_is_bnode(BNode), !,
  rdf_bnode_write(BNodePrefix, BNode).
% Subject term: IRI
write_subject(Iri, _):-
  turtle:turtle_write_uri(current_output, Iri).<|MERGE_RESOLUTION|>--- conflicted
+++ resolved
@@ -28,6 +28,7 @@
 */
 
 :- use_module(library(option)).
+:- use_module(library(semweb/turtle)). % Private predicates.
 
 :- use_module(plRdf_ser(rdf_bnode_write)).
 
@@ -71,13 +72,6 @@
   nb_setarg(1, State, C1).
 
 
-<<<<<<< HEAD
-=======
-%! rdf_bnode_prefix(-BNodePrefix:atom) is semidet.
-
-rdf_bnode_prefix('_:').
-
-
 reset_bnode_admin:-
   reset_bnode_counter,
   reset_bnode_map.
@@ -92,7 +86,6 @@
   retractall(bnode_map(_,_)).
 
 
->>>>>>> 288686db
 %! write_quad(
 %!   +Subject:or([bnode,iri]),
 %!   +Predicate:iri,
@@ -173,4 +166,4 @@
   rdf_bnode_write(BNodePrefix, BNode).
 % Subject term: IRI
 write_subject(Iri, _):-
-  turtle:turtle_write_uri(current_output, Iri).+  turtle:turtle_write_uri(current_output, Iri).
