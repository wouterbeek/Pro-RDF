:- module(
  deref,
  [
    deref_all/0,
    deref_all/1,         % +N
    deref_hdt/1,         % +S
    deref_hdt/3,         % +S, +P, +O
    deref_iri/1,         % +Iri
    deref_iri_to_file/1, % +Iri
    deref_iri_to_file/2  % +Iri, +File
  ]
).

/** <module> Dereference application

@author Wouter Beek
@author Niels Ockeloen
@version 2016/04
*/

:- use_module(library(apply)).
:- use_module(library(call_ext)).
:- use_module(library(dcg/dcg_ext)).
:- use_module(library(debug)).
:- use_module(library(hdt)).
:- use_module(library(jsonld/jsonld_generics)).
:- use_module(library(os/open_any2)).
:- use_module(library(os/thread_ext)).
:- use_module(library(print_ext)).
:- use_module(library(rdf/rdf_error)).
:- use_module(library(rdf/rdf_ext)).
:- use_module(library(rdf/rdf_load)).
:- use_module(library(rdf/rdf_print)).
:- use_module(library(rdf/rdf_stream)).
:- use_module(library(readutil)).
:- use_module(library(semweb/rdf11)).
:- use_module(library(service/lov)).
:- use_module(library(settings)).
:- use_module(library(solution_sequences)).
:- use_module(library(thread)).
<<<<<<< HEAD
:- use_module(library(uri)).
=======
>>>>>>> 4f33ebc0
:- use_module(library(yall)).
:- use_module(library(zlib)).

:- rdf_register_prefix(deref, 'http://lodlaundromat.org/deref/').

:- rdf_meta
   deref_hdt(r, r, o).

:- debug(deref(flag)).





%! deref_all is det.
%! deref_all(+N) is det.

deref_all :-
  default_number_of_threads(N),
  deref_all(N).


deref_all(N) :-
  flag(deref, _, 1),
  setup_call_cleanup(
    (
      gzopen('/scratch/lodlab/crawls/iri.gz', read, In),
      open('/scratch/lodlab/crawls/deref.nt', write, Out)
    ),
    deref_all(In, Out, N),
    (
      close(Out),
      close(In)
    )
  ).


deref_all(In, Out, N) :-
  % Remove the first line which contains RocksDB rubbish.
  read_line_to_codes(In, _),
  deref_all_nonfirst(In, Out, N).


deref_all_nonfirst(In, Out, N) :-
  read_lines(In, N, Lines),
  (   Lines == []
  ->  true
  ;   concurrent_maplist(deref_line(Out), Lines),
      deref_all_nonfirst(In, Out, N)
  ).



deref_hdt(S) :-
  var(S), !,
  hdt_file0(HdtFile),
  hdt_open(Hdt, HdtFile),
  distinct(S, deref_subject0(Hdt, S)),
  deref_hdt(S).
deref_hdt(S) :-
  findall(Triple, deref_triple0(S, Triple), Triples),
  rdf_print_triples(Triples).


deref_subject0(Hdt, S) :-
  hdt_subject(Hdt, S),
  deref_hdt(S, deref:responses, _).


deref_triple0(S, Triple) :-
  deref_hdt(S, P, O),
  (   Triple = rdf(S,P,O)
  ;   rdf_is_bnode(O),
      deref_triple0(O, Triple)
  ).


hdt_file0('/scratch/lodlab/crawls/deref.hdt').


deref_hdt(S, P, O) :-
  hdt_file0(HdtFile),
  (   exists_file(HdtFile)
  ->  true
  ;   NTriplesFile = '/scratch/lodlab/crawls/deref.nt',
      hdt_create_from_file(HdtFile, NTriplesFile, [])
  ),
  setup_call_cleanup(
    hdt_open(Hdt, HdtFile),
    hdt_search(Hdt, S, P, O),
    hdt_close(Hdt)
  ).



<<<<<<< HEAD
deref_graph(Out, Iri, G, M, _) :-
=======
deref_graph(Out, Iri, G, M) :-
>>>>>>> 4f33ebc0
  rdf_print_graph(G),

  % Vocabulary IRI?
  (   iri_vocab(Iri, Vocab)
  ->  rdf_store(Out, Iri, deref:vocabulary, Vocab)
  ;   true
  ),
  
  % Number of occurrences in the subject position
  rdf_aggregate_all(count, rdf(Iri, _, _, G), NumSubjects),
  rdf_store(Out, Iri, deref:number_of_subjects, NumSubjects^^xsd:nonNegativeInteger),
  debug(deref, "Appears in subject position: ~D", [NumSubjects]),

  % Number of occurrences in the predicate position
  rdf_aggregate_all(count, rdf(_, Iri, _, G), NumPredicates),
  rdf_store(Out, Iri, deref:number_of_predicates, NumPredicates^^xsd:nonNegativeInteger),
  debug(deref, "Appears in predicate position: ~D", [NumPredicates]),

  % Number of occurrences in the object position
  rdf_aggregate_all(count, rdf(_, _, Iri, G), NumObjects),
  rdf_store(Out, Iri, deref:number_of_objects, NumObjects^^xsd:nonNegativeInteger),
  debug(deref, "Appears in object position: ~D", [NumObjects]),

  % Serialization format
  get_dict('llo:rdf_format', M, RdfFormat0),
  Context = _{formats: 'http://www.w3.org/ns/formats/'},
  jsonld_expand_term(Context, RdfFormat0, RdfFormat),
  rdf_store(Out, Iri, deref:serialization_format, RdfFormat),

  % Metadata
  store_metadata(Out, Iri, M).


store_http_metadata0(Out, M, B) :-
  rdf_create_bnode(B),
  maplist(store_http_headers0(Out, B), M.'llo:headers'),
  rdf_store(Out, B, deref:iri, M.'llo:iri'^^xsd:anyURI),
  rdf_store(Out, B, deref:status, M.'llo:status'^^xsd:nonNegativeInteger),
  rdf_store(Out, B, deref:time, M.'llo:time'^^xsd:float),
  Major-Minor = M.'llo:version',
  format(string(Version), "~d.~d", [Major,Minor]),
  rdf_store(Out, B, deref:version, Version^^xsd:string).


store_http_headers0(Out, B, Key-Vals) :-
  maplist(store_http_header0(Out, B, Key), Vals).


store_http_header0(Out, B, Key, Val) :-
  rdf_global_id(deref:Key, P),
  rdf_store(Out, B, P, Val^^xsd:string).


store_metadata(Out, Iri, M) :-
  get_dict('llo:http_communication', M, L1),
  maplist(store_http_metadata0(Out), L1, L2),
  rdf_store_list(Out, L2, RdfList),
  rdf_store(Out, Iri, deref:responses, RdfList).



deref_iri(Iri) :-
  rdf_snap((
    deref_iri(Iri, Iri),
    rdf_print_graph(Iri),
    rdf_unload_graph(Iri)
  )).


deref_iri(Out, Iri) :-
  % Debug index
  flag(deref, X, X + 1),
  debug(deref(flag), "~D  ~t  ~a", [X,Iri]),
  (X = -1 -> gtrace ; true),
  Opts = [base_iri(Iri),triples(NumTriples),quads(NumQuads)],
  catch(
    rdf_call_on_graph(
      Iri,
      {Out,Iri}/[G,M,M]>>deref_graph(Out, Iri, G, M),
      Opts
    ),
    E,
    true
  ), !,
  (   var(E)
  ->  % Number of triples
      rdf_store(Out, Iri, deref:number_of_triples, NumTriples^^xsd:nonNegativeInteger),
      debug(deref, "Number of triples: ~D", [NumTriples]),
      
      % Number of quadruples
      rdf_store(Out, Iri, deref:number_of_quads, NumQuads^^xsd:nonNegativeInteger),
      debug(deref, "Number of quads: ~D", [NumQuads])
  ;   % HTTP error status code
      E = error(existence_error(open_any2,M),_)
  ->  store_metadata(Out, Iri, M)
  ;   % Exception
      rdf_store_warning(Out, Iri, E)
  ),
  rdf_store_now(Out, Iri, dc:created).
% O NO!
deref_iri(Out, Iri) :-
  gtrace,
  deref_iri(Out, Iri).


deref_iri(Out, Iri, NumDocs) :-
  deref_iri(Out, Iri),
  rdf_store(Out, Iri, deref:number_of_documents, NumDocs^^xsd:nonNegativeInteger),
  debug(deref, "Number of documents: ~D", [NumDocs]).


deref_iri(NumDocs, Iri) -->
  integer(NumDocs), " ", rest(Cs), {atom_codes(Iri, Cs)}.



%! deref_iri_to_file(+Iri) is det.
%! deref_iri_to_file(+Iri, +File) is det.

deref_iri_to_file(Iri) :-
  uri_components(Iri, uri_components(_,Auth,Path,_,_)),
  atomic_list_concat(Subpaths, /, Path),
  atomic_list_concat([Auth|Subpaths], '_', Base),
  file_name_extension(Base, nt, File),
  deref_iri_to_file(Iri, File).


deref_iri_to_file(Iri, File) :-
  call_to_stream(File, {Iri}/[Out,M,M]>>deref_iri(Out, Iri)).



deref_line(Out, Cs) :-
  phrase(deref_iri(NumDocs, Iri), Cs),
  deref_iri(Out, Iri, NumDocs).





% DEBUG %

iri('http://%20ossiane.blog@studio-amarante.com/').
iri('http://dbpedia.org/resource/Tim_Berners-Lee').
iri('http://%5Cdementialcore.blogspot.com').





% HELPERS %

read_lines(_, 0, []) :- !.
read_lines(In, N1, L) :-
  read_line_to_codes(In, H),
  (   H == end_of_file
  ->  L = []
  ;   N2 is N1 - 1,
      L = [H|T],
      read_lines(In, N2, T)
  ).<|MERGE_RESOLUTION|>--- conflicted
+++ resolved
@@ -38,10 +38,7 @@
 :- use_module(library(settings)).
 :- use_module(library(solution_sequences)).
 :- use_module(library(thread)).
-<<<<<<< HEAD
 :- use_module(library(uri)).
-=======
->>>>>>> 4f33ebc0
 :- use_module(library(yall)).
 :- use_module(library(zlib)).
 
@@ -137,11 +134,7 @@
 
 
 
-<<<<<<< HEAD
 deref_graph(Out, Iri, G, M, _) :-
-=======
-deref_graph(Out, Iri, G, M) :-
->>>>>>> 4f33ebc0
   rdf_print_graph(G),
 
   % Vocabulary IRI?
