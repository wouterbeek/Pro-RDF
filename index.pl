% Index for the plRdf project.
<<<<<<< HEAD
% File search path `plRdf` is assumed to be set prior to loading this file.
=======
% This assumes that file search path `plRdf` is set.
>>>>>>> 3ed7bd17

user:file_search_path(plRdf_conv,  plRdf(conversion)).
user:file_search_path(plRdf_ent,   plRdf(entailment)).
user:file_search_path(plRdf_mt,    plRdf(model_theory)).
user:file_search_path(plRdf_owl,   plRdf(owl)).
user:file_search_path(plRdf_parse, plRdf(parse)).
user:file_search_path(plRdf_rei,   plRdf(reification)).
user:file_search_path(plRdf_ser,   plRdf(serialization)).
user:file_search_path(plRdf_term,  plRdf(term)).<|MERGE_RESOLUTION|>--- conflicted
+++ resolved
@@ -1,9 +1,5 @@
 % Index for the plRdf project.
-<<<<<<< HEAD
-% File search path `plRdf` is assumed to be set prior to loading this file.
-=======
 % This assumes that file search path `plRdf` is set.
->>>>>>> 3ed7bd17
 
 user:file_search_path(plRdf_conv,  plRdf(conversion)).
 user:file_search_path(plRdf_ent,   plRdf(entailment)).
